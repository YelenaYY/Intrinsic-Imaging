from pathlib import Path
import tqdm
import torch
import torch.nn as nn
from torch.utils.data import DataLoader

import matplotlib.pyplot as plt

from models import NeuralShader, NeuralShaderVariant
from datasets import IntrinsicDataset
from utils import find_lastest_checkpoint, normalize_normals, masked_l1, compute_shading_gt, mask_image



class ShaderTester:
    def __init__(self, config):
        self.checkpoints_folder = config["train"]["shader"]["checkpoints_folder"]
        self.device = config["train"]["device"]
        self.output_folder = config["test"]["shader"]["output_folder"]
        Path(self.output_folder).mkdir(parents=True, exist_ok=True)

        self.test_datasets = config["test"]["shader"]["test_datasets"]
        self.light_array = config["train"]["shader"]["light_array"]
<<<<<<< HEAD
        self.use_variant = config["train"]["shader"].get("use_variant", False)
        self.learned_shader_checkpoint = config["test"]["shader"].get("learned_shader_checkpoint", None)
=======
        self.use_variant = config["train"]["shader"]["use_variant"]
        lights_dim = config["train"]["shader"].get("lights_dim", 4)
        num_lights = config["train"]["shader"].get("num_lights", 1)
>>>>>>> 1ddec411

        self.test_dataloader = DataLoader(IntrinsicDataset(self.test_datasets, self.light_array, max_num_images_per_dataset=50), batch_size=1, shuffle=False)

        if self.use_variant:
            if num_lights != 1:
                print("shader_variant only supports a single light. Falling back to standard shader for multiple lights.")
                self.use_variant = False
            else:
                print("Using variant shader")
                self.model = NeuralShaderVariant(lights_dim=lights_dim).to(self.device)

        if not self.use_variant:
            print("Using standard shader")
            self.model = NeuralShader(lights_dim=lights_dim, num_lights=num_lights).to(self.device)

        if self.learned_shader_checkpoint is not None:
            print(f"Loading learned shader checkpoint: {self.learned_shader_checkpoint}")
            self.model.load_state_dict(torch.load(self.learned_shader_checkpoint))
        else:   
            latest_checkpoint, checkpoint_number = find_lastest_checkpoint(self.checkpoints_folder)
            print(f"Loading checkpoint: {latest_checkpoint}")
            print(f"Checkpoint number: {checkpoint_number}")
            self.model.load_state_dict(torch.load(latest_checkpoint))


    def test(self):
        self.model.eval()
        with torch.no_grad():
            for i, batch in tqdm.tqdm(enumerate(self.test_dataloader), total=len(self.test_dataloader)):
                _, _, _, S, N, _, _, _, L = batch

                # mask = mask.to(self.device)
                # I = I.to(self.device)
                # R = R.to(self.device)
                S = S.to(self.device)
                N = N.to(self.device)
                L = L.to(self.device)


                # targets
                # S_gt, fg = compute_shading_gt(I, R, mask)
                # N = normalize_normals(N)
                # predict
                S_hat = self.model(N, L)

                loss = nn.MSELoss()(S_hat, S)

                # S_hat_masked = mask_image(S_hat, fg)

                # S_gt = S_gt.cpu().detach().squeeze(0)
                # S_hat = S_hat.cpu().detach().squeeze(0)
                # S_hat_masked = S_hat_masked.cpu().detach().squeeze(0)
                S_hat = S_hat.cpu().detach().squeeze(0)
                S = S.cpu().detach().squeeze(0)
                loss = loss.cpu().detach()

                self.save_images(i, S, S_hat, loss)

    
    def save_images(self, i, target_shading, predicted_shading, loss):
        fig, axs = plt.subplots(1, 2, figsize=(10, 10))
        axs[0].imshow(target_shading.permute(1, 2, 0).numpy(), cmap="gray")
        axs[0].set_title("Target Shading")
        axs[1].imshow(predicted_shading.permute(1, 2, 0).numpy(), cmap="gray")
        axs[1].set_title("Predicted Shading")
        fig.suptitle(f"Image {i}, loss: {loss.item()}")
        fig.tight_layout()
        fig.savefig(f"{self.output_folder}/test_{i}.png")
        plt.close(fig)<|MERGE_RESOLUTION|>--- conflicted
+++ resolved
@@ -21,14 +21,11 @@
 
         self.test_datasets = config["test"]["shader"]["test_datasets"]
         self.light_array = config["train"]["shader"]["light_array"]
-<<<<<<< HEAD
-        self.use_variant = config["train"]["shader"].get("use_variant", False)
         self.learned_shader_checkpoint = config["test"]["shader"].get("learned_shader_checkpoint", None)
-=======
         self.use_variant = config["train"]["shader"]["use_variant"]
+
         lights_dim = config["train"]["shader"].get("lights_dim", 4)
         num_lights = config["train"]["shader"].get("num_lights", 1)
->>>>>>> 1ddec411
 
         self.test_dataloader = DataLoader(IntrinsicDataset(self.test_datasets, self.light_array, max_num_images_per_dataset=50), batch_size=1, shuffle=False)
 
